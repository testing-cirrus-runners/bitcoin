--- conflicted
+++ resolved
@@ -314,11 +314,7 @@
       - name: Configure Docker
         uses: ./.github/actions/configure-docker
         with:
-<<<<<<< HEAD
-          registry-username: ${{ vars.DOCKERHUB_USERNAME }}
-=======
-          registry-username: ${{ env.REGISTRY_USER }}
->>>>>>> 4569271f
+          registry-username: ${{ env.REGISTRY_USER }}
           registry-password: ${{ secrets.DOCKERHUB_TOKEN }}
           registry-repo: ${{ env.REGISTRY_REPO }}
           file-env: ${{ env.FILE_ENV }}
@@ -432,11 +428,7 @@
       - name: Configure Docker
         uses: ./.github/actions/configure-docker
         with:
-<<<<<<< HEAD
-          registry-username: ${{ vars.DOCKERHUB_USERNAME }}
-=======
-          registry-username: ${{ env.REGISTRY_USER }}
->>>>>>> 4569271f
+          registry-username: ${{ env.REGISTRY_USER }}
           registry-password: ${{ secrets.DOCKERHUB_TOKEN }}
           registry-repo: ${{ env.REGISTRY_REPO }}
           file-env: ${{ env.FILE_ENV }}
@@ -477,11 +469,7 @@
       - name: Configure Docker
         uses: ./.github/actions/configure-docker
         with:
-<<<<<<< HEAD
-          registry-username: ${{ vars.DOCKERHUB_USERNAME }}
-=======
-          registry-username: ${{ env.REGISTRY_USER }}
->>>>>>> 4569271f
+          registry-username: ${{ env.REGISTRY_USER }}
           registry-password: ${{ secrets.DOCKERHUB_TOKEN }}
           registry-repo: ${{ env.REGISTRY_REPO }}
           file-env: ${{ env.FILE_ENV }}
@@ -517,11 +505,7 @@
       - name: Configure Docker
         uses: ./.github/actions/configure-docker
         with:
-<<<<<<< HEAD
-          registry-username: ${{ vars.DOCKERHUB_USERNAME }}
-=======
-          registry-username: ${{ env.REGISTRY_USER }}
->>>>>>> 4569271f
+          registry-username: ${{ env.REGISTRY_USER }}
           registry-password: ${{ secrets.DOCKERHUB_TOKEN }}
           registry-repo: ${{ env.REGISTRY_REPO }}
           file-env: ${{ env.FILE_ENV }}
@@ -558,11 +542,7 @@
       - name: Configure Docker
         uses: ./.github/actions/configure-docker
         with:
-<<<<<<< HEAD
-          registry-username: ${{ vars.DOCKERHUB_USERNAME }}
-=======
-          registry-username: ${{ env.REGISTRY_USER }}
->>>>>>> 4569271f
+          registry-username: ${{ env.REGISTRY_USER }}
           registry-password: ${{ secrets.DOCKERHUB_TOKEN }}
           registry-repo: ${{ env.REGISTRY_REPO }}
           file-env: ${{ env.FILE_ENV }}
@@ -598,11 +578,7 @@
       - name: Configure Docker
         uses: ./.github/actions/configure-docker
         with:
-<<<<<<< HEAD
-          registry-username: ${{ vars.DOCKERHUB_USERNAME }}
-=======
-          registry-username: ${{ env.REGISTRY_USER }}
->>>>>>> 4569271f
+          registry-username: ${{ env.REGISTRY_USER }}
           registry-password: ${{ secrets.DOCKERHUB_TOKEN }}
           registry-repo: ${{ env.REGISTRY_REPO }}
           file-env: ${{ env.FILE_ENV }}
@@ -638,11 +614,7 @@
       - name: Configure Docker
         uses: ./.github/actions/configure-docker
         with:
-<<<<<<< HEAD
-          registry-username: ${{ vars.DOCKERHUB_USERNAME }}
-=======
-          registry-username: ${{ env.REGISTRY_USER }}
->>>>>>> 4569271f
+          registry-username: ${{ env.REGISTRY_USER }}
           registry-password: ${{ secrets.DOCKERHUB_TOKEN }}
           registry-repo: ${{ env.REGISTRY_REPO }}
           file-env: ${{ env.FILE_ENV }}
@@ -682,11 +654,7 @@
       - name: Configure Docker
         uses: ./.github/actions/configure-docker
         with:
-<<<<<<< HEAD
-          registry-username: ${{ vars.DOCKERHUB_USERNAME }}
-=======
-          registry-username: ${{ env.REGISTRY_USER }}
->>>>>>> 4569271f
+          registry-username: ${{ env.REGISTRY_USER }}
           registry-password: ${{ secrets.DOCKERHUB_TOKEN }}
           registry-repo: ${{ env.REGISTRY_REPO }}
           file-env: ${{ env.FILE_ENV }}
@@ -726,11 +694,7 @@
       - name: Configure Docker
         uses: ./.github/actions/configure-docker
         with:
-<<<<<<< HEAD
-          registry-username: ${{ vars.DOCKERHUB_USERNAME }}
-=======
-          registry-username: ${{ env.REGISTRY_USER }}
->>>>>>> 4569271f
+          registry-username: ${{ env.REGISTRY_USER }}
           registry-password: ${{ secrets.DOCKERHUB_TOKEN }}
           registry-repo: ${{ env.REGISTRY_REPO }}
           file-env: ${{ env.FILE_ENV }}
@@ -766,11 +730,7 @@
       - name: Configure Docker
         uses: ./.github/actions/configure-docker
         with:
-<<<<<<< HEAD
-          registry-username: ${{ vars.DOCKERHUB_USERNAME }}
-=======
-          registry-username: ${{ env.REGISTRY_USER }}
->>>>>>> 4569271f
+          registry-username: ${{ env.REGISTRY_USER }}
           registry-password: ${{ secrets.DOCKERHUB_TOKEN }}
           registry-repo: ${{ env.REGISTRY_REPO }}
           file-env: ${{ env.FILE_ENV }}
@@ -806,11 +766,7 @@
       - name: Configure Docker
         uses: ./.github/actions/configure-docker
         with:
-<<<<<<< HEAD
-          registry-username: ${{ vars.DOCKERHUB_USERNAME }}
-=======
-          registry-username: ${{ env.REGISTRY_USER }}
->>>>>>> 4569271f
+          registry-username: ${{ env.REGISTRY_USER }}
           registry-password: ${{ secrets.DOCKERHUB_TOKEN }}
           registry-repo: ${{ env.REGISTRY_REPO }}
           file-env: ${{ env.FILE_ENV }}
@@ -846,11 +802,7 @@
       - name: Configure Docker
         uses: ./.github/actions/configure-docker
         with:
-<<<<<<< HEAD
-          registry-username: ${{ vars.DOCKERHUB_USERNAME }}
-=======
-          registry-username: ${{ env.REGISTRY_USER }}
->>>>>>> 4569271f
+          registry-username: ${{ env.REGISTRY_USER }}
           registry-password: ${{ secrets.DOCKERHUB_TOKEN }}
           registry-repo: ${{ env.REGISTRY_REPO }}
           file-env: ${{ env.FILE_ENV }}
@@ -881,20 +833,12 @@
         uses: docker/login-action@v3
         if: ${{ github.event_name == 'push' && github.repository == 'testing-cirrus-runners/bitcoin' && github.ref == 'refs/heads/master' }}
         with:
-<<<<<<< HEAD
-          username: ${{ vars.DOCKERHUB_USERNAME }}
-=======
           username: ${{ env.REGISTRY_USER }}
->>>>>>> 4569271f
           password: ${{ secrets.DOCKERHUB_TOKEN }}
 
       - name: CI script
         run: |
-<<<<<<< HEAD
-          if [[ "${{ github.event_name }}" == "push" && "${{ github.repository }}" == "testing-cirrus-runners/bitcoin" && "${{ github.ref }}" == "refs/heads/master" && -n "${{ vars.DOCKERHUB_USERNAME }}" && -n "${{ secrets.DOCKERHUB_TOKEN }}" ]]; then
-=======
           if [[ "${{ github.event_name }}" == "push" && "${{ github.repository }}" == "testing-cirrus-runners/bitcoin" && "${{ github.ref }}" == "refs/heads/master" && -n "${{ env.REGISTRY_USER }}" && -n "${{ secrets.DOCKERHUB_TOKEN }}" ]]; then
->>>>>>> 4569271f
             DOCKER_BUILD_CACHE_ARGS="--cache-from=type=registry,ref=${{ env.REGISTRY_USER }}/${{ env.REGISTRY_REPO }}:${{ env.CONTAINER_NAME }} --cache-to=type=registry,ref=${{ env.REGISTRY_USER }}/${{ env.REGISTRY_REPO }}:${{ env.CONTAINER_NAME }},mode=max --load"
           else
             DOCKER_BUILD_CACHE_ARGS="--cache-from=type=registry,ref=${{ env.REGISTRY_USER }}/${{ env.REGISTRY_REPO }}:${{ env.CONTAINER_NAME }} --load"
